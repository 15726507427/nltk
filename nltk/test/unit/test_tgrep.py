#!/usr/bin/env python
# -*- coding: utf-8 -*-

'''
Unit tests for TGrep search implementation for NTLK ParentedTrees.

(c) 16 March, 2013 Will Roberts
'''

from __future__ import unicode_literals
from builtins import range
from nltk.tree import ParentedTree
from .. import tgrep
import unittest

class TestSequenceFunctions(unittest.TestCase):

    '''
    Class containing unit tests for tgrep.py.
    '''

    def test_tokenize_simple(self):
        '''
        Simple test of tokenization.
        '''
        tokens = tgrep.tgrep_tokenize('A .. (B !< C . D) | ![<< (E , F) $ G]')
        self.assertEqual(tokens,
                         ['A', '..', '(', 'B', '!', '<', 'C', '.', 'D', ')',
                          '|', '!', '[', '<<', '(', 'E', ',', 'F', ')', '$',
                          'G', ']'])

    def test_tokenize_encoding(self):
        '''
        Test that tokenization handles bytes and strs the same way.
        '''
        self.assertEqual(
            tgrep.tgrep_tokenize(b'A .. (B !< C . D) | ![<< (E , F) $ G]'),
            tgrep.tgrep_tokenize('A .. (B !< C . D) | ![<< (E , F) $ G]'))

    def test_tokenize_link_types(self):
        '''
        Test tokenization of basic link types.
        '''
        self.assertEqual(tgrep.tgrep_tokenize('A<B'),     ['A', '<', 'B'])
        self.assertEqual(tgrep.tgrep_tokenize('A>B'),     ['A', '>', 'B'])
        self.assertEqual(tgrep.tgrep_tokenize('A<3B'),    ['A', '<3', 'B'])
        self.assertEqual(tgrep.tgrep_tokenize('A>3B'),    ['A', '>3', 'B'])
        self.assertEqual(tgrep.tgrep_tokenize('A<,B'),    ['A', '<,', 'B'])
        self.assertEqual(tgrep.tgrep_tokenize('A>,B'),    ['A', '>,', 'B'])
        self.assertEqual(tgrep.tgrep_tokenize('A<-3B'),   ['A', '<-3', 'B'])
        self.assertEqual(tgrep.tgrep_tokenize('A>-3B'),   ['A', '>-3', 'B'])
        self.assertEqual(tgrep.tgrep_tokenize('A<-B'),    ['A', '<-', 'B'])
        self.assertEqual(tgrep.tgrep_tokenize('A>-B'),    ['A', '>-', 'B'])
        self.assertEqual(tgrep.tgrep_tokenize('A<\'B'),   ['A', '<\'', 'B'])
        self.assertEqual(tgrep.tgrep_tokenize('A>\'B'),   ['A', '>\'', 'B'])
        self.assertEqual(tgrep.tgrep_tokenize('A<:B'),    ['A', '<:', 'B'])
        self.assertEqual(tgrep.tgrep_tokenize('A>:B'),    ['A', '>:', 'B'])
        self.assertEqual(tgrep.tgrep_tokenize('A<<B'),    ['A', '<<', 'B'])
        self.assertEqual(tgrep.tgrep_tokenize('A>>B'),    ['A', '>>', 'B'])
        self.assertEqual(tgrep.tgrep_tokenize('A<<,B'),   ['A', '<<,', 'B'])
        self.assertEqual(tgrep.tgrep_tokenize('A>>,B'),   ['A', '>>,', 'B'])
        self.assertEqual(tgrep.tgrep_tokenize('A<<\'B'),  ['A', '<<\'', 'B'])
        self.assertEqual(tgrep.tgrep_tokenize('A>>\'B'),  ['A', '>>\'', 'B'])
        self.assertEqual(tgrep.tgrep_tokenize('A<<:B'),   ['A', '<<:', 'B'])
        self.assertEqual(tgrep.tgrep_tokenize('A>>:B'),   ['A', '>>:', 'B'])
        self.assertEqual(tgrep.tgrep_tokenize('A.B'),     ['A', '.', 'B'])
        self.assertEqual(tgrep.tgrep_tokenize('A,B'),     ['A', ',', 'B'])
        self.assertEqual(tgrep.tgrep_tokenize('A..B'),    ['A', '..', 'B'])
        self.assertEqual(tgrep.tgrep_tokenize('A,,B'),    ['A', ',,', 'B'])
        self.assertEqual(tgrep.tgrep_tokenize('A$B'),     ['A', '$', 'B'])
        self.assertEqual(tgrep.tgrep_tokenize('A$.B'),    ['A', '$.', 'B'])
        self.assertEqual(tgrep.tgrep_tokenize('A$,B'),    ['A', '$,', 'B'])
        self.assertEqual(tgrep.tgrep_tokenize('A$..B'),   ['A', '$..', 'B'])
        self.assertEqual(tgrep.tgrep_tokenize('A$,,B'),   ['A', '$,,', 'B'])
        self.assertEqual(tgrep.tgrep_tokenize('A!<B'),    ['A', '!', '<', 'B'])
        self.assertEqual(tgrep.tgrep_tokenize('A!>B'),    ['A', '!', '>', 'B'])
        self.assertEqual(tgrep.tgrep_tokenize('A!<3B'),   ['A', '!', '<3', 'B'])
        self.assertEqual(tgrep.tgrep_tokenize('A!>3B'),   ['A', '!', '>3', 'B'])
        self.assertEqual(tgrep.tgrep_tokenize('A!<,B'),   ['A', '!', '<,', 'B'])
        self.assertEqual(tgrep.tgrep_tokenize('A!>,B'),   ['A', '!', '>,', 'B'])
        self.assertEqual(tgrep.tgrep_tokenize('A!<-3B'),
                         ['A', '!', '<-3', 'B'])
        self.assertEqual(tgrep.tgrep_tokenize('A!>-3B'),
                         ['A', '!', '>-3', 'B'])
        self.assertEqual(tgrep.tgrep_tokenize('A!<-B'),   ['A', '!', '<-', 'B'])
        self.assertEqual(tgrep.tgrep_tokenize('A!>-B'),   ['A', '!', '>-', 'B'])
        self.assertEqual(tgrep.tgrep_tokenize('A!<\'B'),
                         ['A', '!', '<\'', 'B'])
        self.assertEqual(tgrep.tgrep_tokenize('A!>\'B'),
                         ['A', '!', '>\'', 'B'])
        self.assertEqual(tgrep.tgrep_tokenize('A!<:B'),   ['A', '!', '<:', 'B'])
        self.assertEqual(tgrep.tgrep_tokenize('A!>:B'),   ['A', '!', '>:', 'B'])
        self.assertEqual(tgrep.tgrep_tokenize('A!<<B'),   ['A', '!', '<<', 'B'])
        self.assertEqual(tgrep.tgrep_tokenize('A!>>B'),   ['A', '!', '>>', 'B'])
        self.assertEqual(tgrep.tgrep_tokenize('A!<<,B'),
                         ['A', '!', '<<,', 'B'])
        self.assertEqual(tgrep.tgrep_tokenize('A!>>,B'),
                         ['A', '!', '>>,', 'B'])
        self.assertEqual(tgrep.tgrep_tokenize('A!<<\'B'),
                         ['A', '!', '<<\'', 'B'])
        self.assertEqual(tgrep.tgrep_tokenize('A!>>\'B'),
                         ['A', '!', '>>\'', 'B'])
        self.assertEqual(tgrep.tgrep_tokenize('A!<<:B'),
                         ['A', '!', '<<:', 'B'])
        self.assertEqual(tgrep.tgrep_tokenize('A!>>:B'),
                         ['A', '!', '>>:', 'B'])
        self.assertEqual(tgrep.tgrep_tokenize('A!.B'),    ['A', '!', '.', 'B'])
        self.assertEqual(tgrep.tgrep_tokenize('A!,B'),    ['A', '!', ',', 'B'])
        self.assertEqual(tgrep.tgrep_tokenize('A!..B'),   ['A', '!', '..', 'B'])
        self.assertEqual(tgrep.tgrep_tokenize('A!,,B'),   ['A', '!', ',,', 'B'])
        self.assertEqual(tgrep.tgrep_tokenize('A!$B'),    ['A', '!', '$', 'B'])
        self.assertEqual(tgrep.tgrep_tokenize('A!$.B'),   ['A', '!', '$.', 'B'])
        self.assertEqual(tgrep.tgrep_tokenize('A!$,B'),   ['A', '!', '$,', 'B'])
        self.assertEqual(tgrep.tgrep_tokenize('A!$..B'),
                         ['A', '!', '$..', 'B'])
        self.assertEqual(tgrep.tgrep_tokenize('A!$,,B'),
                         ['A', '!', '$,,', 'B'])

    def test_tokenize_examples(self):
        '''
        Test tokenization of the TGrep2 manual example patterns.
        '''
        self.assertEqual(tgrep.tgrep_tokenize('NP < PP'),
                         ['NP', '<', 'PP'])
        self.assertEqual(tgrep.tgrep_tokenize('/^NP/'),
                         ['/^NP/'])
        self.assertEqual(tgrep.tgrep_tokenize('NP << PP . VP'),
                         ['NP', '<<', 'PP', '.', 'VP'])
        self.assertEqual(tgrep.tgrep_tokenize('NP << PP | . VP'),
                         ['NP', '<<', 'PP', '|', '.', 'VP'])
        self.assertEqual(tgrep.tgrep_tokenize('NP !<< PP [> NP | >> VP]'),
                         ['NP', '!', '<<', 'PP', '[', '>', 'NP', '|',
                          '>>', 'VP', ']'])
        self.assertEqual(tgrep.tgrep_tokenize('NP << (PP . VP)'),
                         ['NP', '<<', '(', 'PP', '.', 'VP', ')'])
        self.assertEqual(tgrep.tgrep_tokenize('NP <\' (PP <, (IN < on))'),
                         ['NP', '<\'', '(', 'PP', '<,', '(', 'IN', '<',
                          'on', ')', ')'])
        self.assertEqual(tgrep.tgrep_tokenize('S < (A < B) < C'),
                         ['S', '<', '(', 'A', '<', 'B', ')', '<', 'C'])
        self.assertEqual(tgrep.tgrep_tokenize('S < ((A < B) < C)'),
                         ['S', '<', '(', '(', 'A', '<', 'B', ')',
                          '<', 'C', ')'])
        self.assertEqual(tgrep.tgrep_tokenize('S < (A < B < C)'),
                         ['S', '<', '(', 'A', '<', 'B', '<', 'C', ')'])
        self.assertEqual(tgrep.tgrep_tokenize('A<B&.C'),
                         ['A', '<', 'B', '&', '.', 'C'])

    def test_tokenize_quoting(self):
        '''
        Test tokenization of quoting.
        '''
        self.assertEqual(tgrep.tgrep_tokenize('"A<<:B"<<:"A $.. B"<"A>3B"<C'),
                         ['"A<<:B"', '<<:', '"A $.. B"', '<', '"A>3B"',
                          '<', 'C'])

    def test_tokenize_nodenames(self):
        '''
        Test tokenization of node names.
        '''
        self.assertEqual(tgrep.tgrep_tokenize('Robert'), ['Robert'])
        self.assertEqual(tgrep.tgrep_tokenize('/^[Bb]ob/'), ['/^[Bb]ob/'])
        self.assertEqual(tgrep.tgrep_tokenize('*'), ['*'])
        self.assertEqual(tgrep.tgrep_tokenize('__'), ['__'])
        # test tokenization of NLTK tree position syntax
        self.assertEqual(tgrep.tgrep_tokenize('N()'),
                         ['N(', ')'])
        self.assertEqual(tgrep.tgrep_tokenize('N(0,)'),
                         ['N(', '0', ',', ')'])
        self.assertEqual(tgrep.tgrep_tokenize('N(0,0)'),
                         ['N(', '0', ',', '0', ')'])
        self.assertEqual(tgrep.tgrep_tokenize('N(0,0,)'),
                         ['N(', '0', ',', '0', ',', ')'])

    def test_tokenize_macros(self):
        '''
        Test tokenization of macro definitions.
        '''
        self.assertEqual(tgrep.tgrep_tokenize(
            '@ NP /^NP/;\n@ NN /^NN/;\n@NP [!< NP | < @NN] !$.. @NN'),
                         ['@', 'NP', '/^NP/', ';', '@', 'NN', '/^NN/', ';',
                          '@NP', '[', '!', '<', 'NP', '|', '<', '@NN', ']',
                          '!', '$..', '@NN'])

    def test_node_simple(self):
        '''
        Test a simple use of tgrep for finding nodes matching a given
        pattern.
        '''
        tree = ParentedTree.fromstring(
            '(S (NP (DT the) (JJ big) (NN dog)) '
            '(VP bit) (NP (DT a) (NN cat)))')
        self.assertEqual(tgrep.tgrep_positions(tree, 'NN'),
                         [(0,2), (2,1)])
        self.assertEqual(tgrep.tgrep_nodes(tree, 'NN'),
                         [tree[0,2], tree[2,1]])
        self.assertEqual(tgrep.tgrep_positions(tree, 'NN|JJ'),
                         [(0, 1), (0, 2), (2, 1)])

    def test_node_printing(self):
        '''Test that the tgrep print operator ' is properly ignored.'''
        tree = ParentedTree.fromstring('(S (n x) (N x))')
        self.assertEqual(tgrep.tgrep_positions(tree, 'N'),
                         tgrep.tgrep_positions(tree, '\'N'))
        self.assertEqual(tgrep.tgrep_positions(tree, '/[Nn]/'),
                         tgrep.tgrep_positions(tree, '\'/[Nn]/'))

    def test_node_encoding(self):
        '''
        Test that tgrep search strings handles bytes and strs the same
        way.
        '''
        tree = ParentedTree.fromstring(
            '(S (NP (DT the) (JJ big) (NN dog)) '
            '(VP bit) (NP (DT a) (NN cat)))')
        self.assertEqual(tgrep.tgrep_positions(tree, b'NN'),
                         tgrep.tgrep_positions(tree, 'NN'))
        self.assertEqual(tgrep.tgrep_nodes(tree, b'NN'),
                         tgrep.tgrep_nodes(tree, 'NN'))
        self.assertEqual(tgrep.tgrep_positions(tree, b'NN|JJ'),
                         tgrep.tgrep_positions(tree, 'NN|JJ'))

    def test_node_nocase(self):
        '''
        Test selecting nodes using case insensitive node names.
        '''
        tree = ParentedTree.fromstring('(S (n x) (N x))')
        self.assertEqual(tgrep.tgrep_positions(tree, '"N"'), [(1,)])
        self.assertEqual(tgrep.tgrep_positions(tree, 'i@"N"'), [(0,), (1,)])

    def test_node_quoted(self):
        '''
        Test selecting nodes using quoted node names.
        '''
        tree = ParentedTree.fromstring('(N ("N" x) (N" x) ("\\" x))')
        self.assertEqual(tgrep.tgrep_positions(tree, '"N"'), [()])
        self.assertEqual(tgrep.tgrep_positions(tree, '"\\"N\\""'), [(0,)])
        self.assertEqual(tgrep.tgrep_positions(tree, '"N\\""'), [(1,)])
        self.assertEqual(tgrep.tgrep_positions(tree, '"\\"\\\\\\""'), [(2,)])

    def test_node_regex(self):
        '''
        Test regex matching on nodes.
        '''
        tree = ParentedTree.fromstring('(S (NP-SBJ x) (NP x) (NNP x) (VP x))')
        # This is a regular expression that matches any node whose
        # name starts with NP, including NP-SBJ:
        self.assertEqual(tgrep.tgrep_positions(tree, '/^NP/'),
                         [(0,), (1,)])

    def test_node_regex_2(self):
        '''
        Test regex matching on nodes.
        '''
        tree = ParentedTree.fromstring('(S (SBJ x) (SBJ1 x) (NP-SBJ x))')
        self.assertEqual(tgrep.tgrep_positions(tree, '/^SBJ/'),
                         [(0,), (1,)])
        # This is a regular expression that matches any node whose
        # name includes SBJ, including NP-SBJ:
        self.assertEqual(tgrep.tgrep_positions(tree, '/SBJ/'),
                         [(0,), (1,), (2,)])

    def test_node_tree_position(self):
        '''
        Test matching on nodes based on NLTK tree position.
        '''
        tree = ParentedTree.fromstring('(S (NP-SBJ x) (NP x) (NNP x) (VP x))')
        # test all tree positions that are not leaves
        leaf_positions = set([tree.leaf_treeposition(x)
                              for x in range(len(tree.leaves()))])
        tree_positions = [x for x in tree.treepositions()
                          if x not in leaf_positions]
        for position in tree_positions:
            node_id = 'N{0}'.format(position)
            tgrep_positions = tgrep.tgrep_positions(tree, node_id)
            self.assertEqual(len(tgrep_positions), 1)
            self.assertEqual(tgrep_positions[0], position)

    def test_node_noleaves(self):
        '''
        Test node name matching with the search_leaves flag set to False.
        '''
        tree = ParentedTree.fromstring('(S (A (T x)) (B (N x)))')
        self.assertEqual(tgrep.tgrep_positions(tree, 'x'),
                         [(0, 0, 0), (1, 0, 0)])
        self.assertEqual(tgrep.tgrep_positions(tree, 'x', False),
                         [])

    def tests_rel_dominance(self):
        '''
        Test matching nodes based on dominance relations.
        '''
        tree = ParentedTree.fromstring('(S (A (T x)) (B (N x)))')
        self.assertEqual(tgrep.tgrep_positions(tree, '* < T'),
                         [(0,)])
        self.assertEqual(tgrep.tgrep_positions(tree, '* < T > S'),
                         [(0,)])
        self.assertEqual(tgrep.tgrep_positions(tree, '* !< T'),
                         [(), (0, 0), (0, 0, 0), (1,), (1, 0), (1, 0, 0)])
        self.assertEqual(tgrep.tgrep_positions(tree, '* !< T > S'),
                         [(1,)])
        self.assertEqual(tgrep.tgrep_positions(tree, '* > A'),
                         [(0, 0)])
        self.assertEqual(tgrep.tgrep_positions(tree, '* > B'),
                         [(1, 0)])
        self.assertEqual(tgrep.tgrep_positions(tree, '* !> B'),
                         [(), (0,), (0, 0), (0, 0, 0), (1,), (1, 0, 0)])
        self.assertEqual(tgrep.tgrep_positions(tree, '* !> B >> S'),
                         [(0,), (0, 0), (1,)])
        self.assertEqual(tgrep.tgrep_positions(tree, '* >> S'),
                         [(0,), (0, 0), (1,), (1, 0)])
        self.assertEqual(tgrep.tgrep_positions(tree, '* >>, S'),
                         [(0,), (0, 0)])
        self.assertEqual(tgrep.tgrep_positions(tree, '* >>\' S'),
                         [(1,), (1, 0)])
        # Known issue:
        #self.assertEqual(tgrep.tgrep_positions(tree, '* !>> S'),
        #                 [()])
        self.assertEqual(tgrep.tgrep_positions(tree, '* << T'),
                         [(), (0,)])
        self.assertEqual(tgrep.tgrep_positions(tree, '* <<\' T'),
                         [(0,)])
        self.assertEqual(tgrep.tgrep_positions(tree, '* <<1 N'),
                         [(1,)])
        self.assertEqual(tgrep.tgrep_positions(tree, '* !<< T'),
                         [(0, 0), (0, 0, 0), (1,), (1, 0), (1, 0, 0)])
        tree = ParentedTree.fromstring('(S (A (T x)) (B (T x) (N x )))')
        self.assertEqual(tgrep.tgrep_positions(tree, '* <: T'),
                         [(0,)])
        self.assertEqual(tgrep.tgrep_positions(tree, '* < T'),
                         [(0,), (1,)])
        self.assertEqual(tgrep.tgrep_positions(tree, '* !<: T'),
                         [(), (0, 0), (0, 0, 0), (1,), (1, 0), (1, 0, 0),
                          (1, 1), (1, 1, 0)])
        self.assertEqual(tgrep.tgrep_positions(tree, '* !<: T > S'),
                         [(1,)])
        tree = ParentedTree.fromstring('(S (T (A x) (B x)) (T (C x)))')
        self.assertEqual(tgrep.tgrep_positions(tree, '* >: T'),
                         [(1, 0)])
        self.assertEqual(tgrep.tgrep_positions(tree, '* !>: T'),
                         [(), (0,), (0, 0), (0, 0, 0), (0, 1), (0, 1, 0),
                          (1,), (1, 0, 0)])
        tree = ParentedTree.fromstring('(S (A (B (C (D (E (T x))))))'
                                       ' (A (B (C (D (E (T x))) (N x)))))')
        self.assertEqual(tgrep.tgrep_positions(tree, '* <<: T'),
                         [(0,), (0, 0), (0, 0, 0), (0, 0, 0, 0),
                          (0, 0, 0, 0, 0), (1, 0, 0, 0), (1, 0, 0, 0, 0)])
        self.assertEqual(tgrep.tgrep_positions(tree, '* >>: A'),
                         [(0, 0), (0, 0, 0), (0, 0, 0, 0), (0, 0, 0, 0, 0),
                          (0, 0, 0, 0, 0, 0), (1, 0), (1, 0, 0)])

    def test_bad_operator(self):
        '''
        Test error handling of undefined tgrep operators.
        '''
        tree = ParentedTree.fromstring('(S (A (T x)) (B (N x)))')
        self.assertRaises(
            tgrep.TgrepException,
            tgrep.tgrep_positions,
            tree, '* >>> S')

    def test_comments(self):
        '''
        Test that comments are correctly filtered out of tgrep search
        strings.
        '''
        tree = ParentedTree.fromstring('(S (NN x) (NP x) (NN x))')
        search1 = '''
        @ NP /^NP/;
        @ NN /^NN/;
        @NN
        '''
        self.assertEqual(tgrep.tgrep_positions(tree, search1),
                         [(0,), (2,)])
        search2 = '''
        # macros
        @ NP /^NP/;
        @ NN /^NN/;

        # search string
        @NN
        '''
        self.assertEqual(tgrep.tgrep_positions(tree, search2),
                         [(0,), (2,)])

    def test_rel_sister_nodes(self):
        '''
        Test matching sister nodes in a tree.
        '''
        tree = ParentedTree.fromstring('(S (A x) (B x) (C x))')
        self.assertEqual(tgrep.tgrep_positions(tree, '* $. B'),  [(0,)])
        self.assertEqual(tgrep.tgrep_positions(tree, '* $.. B'), [(0,)])
        self.assertEqual(tgrep.tgrep_positions(tree, '* $, B'),  [(2,)])
        self.assertEqual(tgrep.tgrep_positions(tree, '* $,, B'), [(2,)])
        self.assertEqual(tgrep.tgrep_positions(tree, '* $ B'),   [(0,), (2,)])

    def tests_rel_indexed_children(self):
        '''
        Test matching nodes based on their index in their parent node.
        '''
        tree = ParentedTree.fromstring('(S (A x) (B x) (C x))')
        self.assertEqual(tgrep.tgrep_positions(tree, '* >, S'),   [(0,)])
        self.assertEqual(tgrep.tgrep_positions(tree, '* >1 S'),   [(0,)])
        self.assertEqual(tgrep.tgrep_positions(tree, '* >2 S'),   [(1,)])
        self.assertEqual(tgrep.tgrep_positions(tree, '* >3 S'),   [(2,)])
        self.assertEqual(tgrep.tgrep_positions(tree, '* >\' S'),  [(2,)])
        self.assertEqual(tgrep.tgrep_positions(tree, '* >-1 S'),  [(2,)])
        self.assertEqual(tgrep.tgrep_positions(tree, '* >-2 S'),  [(1,)])
        self.assertEqual(tgrep.tgrep_positions(tree, '* >-3 S'),  [(0,)])
        tree = ParentedTree.fromstring(
            '(S (D (A x) (B x) (C x)) (E (B x) (C x) (A x)) '
            '(F (C x) (A x) (B x)))')
        self.assertEqual(tgrep.tgrep_positions(tree, '* <, A'),   [(0,)])
        self.assertEqual(tgrep.tgrep_positions(tree, '* <1 A'),   [(0,)])
        self.assertEqual(tgrep.tgrep_positions(tree, '* <2 A'),   [(2,)])
        self.assertEqual(tgrep.tgrep_positions(tree, '* <3 A'),   [(1,)])
        self.assertEqual(tgrep.tgrep_positions(tree, '* <\' A'),  [(1,)])
        self.assertEqual(tgrep.tgrep_positions(tree, '* <-1 A'),  [(1,)])
        self.assertEqual(tgrep.tgrep_positions(tree, '* <-2 A'),  [(2,)])
        self.assertEqual(tgrep.tgrep_positions(tree, '* <-3 A'),  [(0,)])

    def test_rel_precedence(self):
        '''
        Test matching nodes based on precedence relations.
        '''
        tree = ParentedTree.fromstring('(S (NP (NP (PP x)) (NP (AP x)))'
                                       ' (VP (AP (X (PP x)) (Y (AP x))))'
                                       ' (NP (RC (NP (AP x)))))')
        self.assertEqual(tgrep.tgrep_positions(tree, '* . X'),
                         [(0,), (0, 1), (0, 1, 0)])
        self.assertEqual(tgrep.tgrep_positions(tree, '* . Y'),
                         [(1, 0, 0), (1, 0, 0, 0)])
        self.assertEqual(tgrep.tgrep_positions(tree, '* .. X'),
                         [(0,), (0, 0), (0, 0, 0), (0, 1), (0, 1, 0)])
        self.assertEqual(tgrep.tgrep_positions(tree, '* .. Y'),
                         [(0,), (0, 0), (0, 0, 0), (0, 1), (0, 1, 0),
                          (1, 0, 0), (1, 0, 0, 0)])
        self.assertEqual(tgrep.tgrep_positions(tree, '* , X'),
                         [(1, 0, 1), (1, 0, 1, 0)])
        self.assertEqual(tgrep.tgrep_positions(tree, '* , Y'),
                         [(2,), (2, 0), (2, 0, 0), (2, 0, 0, 0)])
        self.assertEqual(tgrep.tgrep_positions(tree, '* ,, X'),
                         [(1, 0, 1), (1, 0, 1, 0), (2,), (2, 0), (2, 0, 0),
                          (2, 0, 0, 0)])
        self.assertEqual(tgrep.tgrep_positions(tree, '* ,, Y'),
                         [(2,), (2, 0), (2, 0, 0), (2, 0, 0, 0)])

    def test_examples(self):
        '''
        Test the Basic Examples from the TGrep2 manual.
        '''
        tree = ParentedTree.fromstring('(S (NP (AP x)) (NP (PP x)))')
        # This matches any NP node that immediately dominates a PP:
        self.assertEqual(tgrep.tgrep_positions(tree, 'NP < PP'),
                         [(1,)])

        tree = ParentedTree.fromstring('(S (NP x) (VP x) (NP (PP x)) (VP x))')
        # This matches an NP that dominates a PP and is immediately
        # followed by a VP:
        self.assertEqual(tgrep.tgrep_positions(tree, 'NP << PP . VP'),
                         [(2,)])

        tree = ParentedTree.fromstring('(S (NP (AP x)) (NP (PP x)) '
                                       '(NP (DET x) (NN x)) (VP x))')
        # This matches an NP that dominates a PP or is immediately
        # followed by a VP:
        self.assertEqual(tgrep.tgrep_positions(tree, 'NP << PP | . VP'),
                         [(1,), (2,)])

        tree = ParentedTree.fromstring('(S (NP (NP (PP x)) (NP (AP x)))'
                                       ' (VP (AP (NP (PP x)) (NP (AP x))))'
                                       ' (NP (RC (NP (AP x)))))')
        # This matches an NP that does not dominate a PP. Also, the NP
        # must either have a parent that is an NP or be dominated by a
        # VP:
        self.assertEqual(tgrep.tgrep_positions(tree,
                                               'NP !<< PP [> NP | >> VP]'),
                         [(0, 1), (1, 0, 1)])

        tree = ParentedTree.fromstring('(S (NP (AP (PP x) (VP x))) '
                                       '(NP (AP (PP x) (NP x))) (NP x))')
        # This matches an NP that dominates a PP which itself is
        # immediately followed by a VP. Note the use of parentheses to
        # group ". VP" with the PP rather than with the NP:
        self.assertEqual(tgrep.tgrep_positions(tree, 'NP << (PP . VP)'),
                         [(0,)])

        tree = ParentedTree.fromstring(
            '(S (NP (DET a) (NN cat) (PP (IN on) (NP x)))'
            ' (NP (DET a) (NN cat) (PP (IN on) (NP x)) (PP x))'
            ' (NP x))')
        # This matches an NP whose last child is a PP that begins with
        # the preposition "on":
        self.assertEqual(tgrep.tgrep_positions(tree,
                                               'NP <\' (PP <, (IN < on))'),
                         [(0,)])

        tree = ParentedTree.fromstring(
            '(S (S (C x) (A (B x))) (S (C x) (A x)) '
            '(S (D x) (A (B x))))')
        # The following pattern matches an S which has a child A and
        # another child that is a C and that the A has a child B:
        self.assertEqual(tgrep.tgrep_positions(tree, 'S < (A < B) < C'),
                         [(0,)])

        tree = ParentedTree.fromstring(
            '(S (S (A (B x) (C x))) (S (S (C x) (A (B x)))))')
        # However, this pattern means that S has child A and that A
        # has children B and C:
        self.assertEqual(tgrep.tgrep_positions(tree, 'S < ((A < B) < C)'),
                         [(0,)])

        # It is equivalent to this:
        self.assertEqual(tgrep.tgrep_positions(tree, 'S < (A < B < C)'),
                         [(0,)])

    def test_use_macros(self):
        '''
        Test defining and using tgrep2 macros.
        '''
        tree = ParentedTree.fromstring(
            '(VP (VB sold) (NP (DET the) '
            '(NN heiress)) (NP (NN deed) (PREP to) '
            '(NP (DET the) (NN school) (NN house))))')
        self.assertEqual(tgrep.tgrep_positions(
            tree, '@ NP /^NP/;\n@ NN /^NN/;\n@NP !< @NP !$.. @NN'),
                         [(1,), (2, 2)])
        # use undefined macro @CNP
        self.assertRaises(
            tgrep.TgrepException,
            tgrep.tgrep_positions,
            tree, '@ NP /^NP/;\n@ NN /^NN/;\n@CNP !< @NP !$.. @NN')

<<<<<<< HEAD
    def test_tokenize_node_labels(self):
        '''Test tokenization of labeled nodes.'''
        self.assertEqual(tgrep.tgrep_tokenize(
            'S < @SBJ < (@VP < (@VB $.. @OBJ))'),
                         [u'S', u'<', u'@SBJ', u'<', u'(', u'@VP', u'<', u'(',
                          u'@VB', u'$..', u'@OBJ', u')', u')'])
        self.assertEqual(tgrep.tgrep_tokenize(
            'S < @SBJ=s < (@VP=v < (@VB $.. @OBJ))'),
                         [u'S', u'<', u'@SBJ', u'=', u's', u'<', u'(', u'@VP',
                          u'=', u'v', u'<', u'(', u'@VB', u'$..', u'@OBJ', u')',
                          u')'])

    def test_tokenize_segmented_patterns(self):
        '''Test tokenization of segmented patterns.'''
        self.assertEqual(tgrep.tgrep_tokenize(
            'S < @SBJ=s < (@VP=v < (@VB $.. @OBJ)) : =s .. =v'),
                         [u'S', u'<', u'@SBJ', u'=', u's', u'<', u'(', u'@VP',
                          u'=', u'v', u'<', u'(', u'@VB', u'$..', u'@OBJ', u')',
                          u')', u':', u'=s', u'..', u'=v'])

    def test_labeled_nodes(self):
        '''
        Test labeled nodes.

        Test case from Emily M. Bender.
        '''
        search = '''
            # macros
            @ SBJ /SBJ/;
            @ VP /VP/;
            @ VB /VB/;
            @ VPoB /V[PB]/;
            @ OBJ /OBJ/;

            # 1 svo
            S < @SBJ=s < (@VP=v < (@VB $.. @OBJ)) : =s .. =v'''
        sent1 = ParentedTree.fromstring(
            '(S (NP-SBJ I) (VP (VB eat) (NP-OBJ (NNS apples))))')
        sent2 = ParentedTree.fromstring(
            '(S (VP (VB eat) (NP-OBJ (NNS apples))) (NP-SBJ I))')
        search_firsthalf = (search.split('\n\n')[0] +
                            'S < @SBJ < (@VP < (@VB $.. @OBJ))')
        search_rewrite = 'S < (/.*SBJ/ $.. (/VP/ < (/VB/ $.. /.*OBJ/)))'

        self.assertTrue(tgrep.tgrep_positions(sent1, search_firsthalf))
        self.assertTrue(tgrep.tgrep_positions(sent1, search))
        self.assertTrue(tgrep.tgrep_positions(sent1, search_rewrite))
        self.assertEqual(tgrep.tgrep_positions(sent1, search),
                         tgrep.tgrep_positions(sent1, search_rewrite))
        self.assertTrue(tgrep.tgrep_positions(sent2, search_firsthalf))
        self.assertFalse(tgrep.tgrep_positions(sent2, search))
        self.assertFalse(tgrep.tgrep_positions(sent2, search_rewrite))
        self.assertEqual(tgrep.tgrep_positions(sent2, search),
                         tgrep.tgrep_positions(sent2, search_rewrite))

=======
    def test_multiple_conjs(self):
        '''
        Test that multiple (3 or more) conjunctions of node relations are
        handled properly.
        '''
        sent = ParentedTree.fromstring(
            '((A (B b) (C c)) (A (B b) (C c) (D d)))')
        search = '(A < B < C < D)'
        search_tworels = '(A < B < C)'
        self.assertEqual(tgrep.tgrep_positions(sent, '(A < B < C < D)'),
                         [(1,)])
        self.assertEqual(tgrep.tgrep_positions(sent, '(A < B < C)'),
                         [(0,), (1,)])
>>>>>>> 5bb984bd

if __name__ == '__main__':
    unittest.main()<|MERGE_RESOLUTION|>--- conflicted
+++ resolved
@@ -531,7 +531,6 @@
             tgrep.tgrep_positions,
             tree, '@ NP /^NP/;\n@ NN /^NN/;\n@CNP !< @NP !$.. @NN')
 
-<<<<<<< HEAD
     def test_tokenize_node_labels(self):
         '''Test tokenization of labeled nodes.'''
         self.assertEqual(tgrep.tgrep_tokenize(
@@ -587,7 +586,6 @@
         self.assertEqual(tgrep.tgrep_positions(sent2, search),
                          tgrep.tgrep_positions(sent2, search_rewrite))
 
-=======
     def test_multiple_conjs(self):
         '''
         Test that multiple (3 or more) conjunctions of node relations are
@@ -601,7 +599,6 @@
                          [(1,)])
         self.assertEqual(tgrep.tgrep_positions(sent, '(A < B < C)'),
                          [(0,), (1,)])
->>>>>>> 5bb984bd
 
 if __name__ == '__main__':
     unittest.main()